/**
 * Copyright (C) 2011-2019 Red Hat, Inc. (https://github.com/Commonjava/indy)
 *
 * Licensed under the Apache License, Version 2.0 (the "License");
 * you may not use this file except in compliance with the License.
 * You may obtain a copy of the License at
 *
 *         http://www.apache.org/licenses/LICENSE-2.0
 *
 * Unless required by applicable law or agreed to in writing, software
 * distributed under the License is distributed on an "AS IS" BASIS,
 * WITHOUT WARRANTIES OR CONDITIONS OF ANY KIND, either express or implied.
 * See the License for the specific language governing permissions and
 * limitations under the License.
 */
package org.commonjava.indy.core.bind.jaxrs.admin;


import static javax.ws.rs.core.Response.Status.CONFLICT;
import static javax.ws.rs.core.Response.noContent;
import static javax.ws.rs.core.Response.notModified;
import static javax.ws.rs.core.Response.ok;
import static javax.ws.rs.core.Response.status;
import static org.apache.commons.lang.StringUtils.isEmpty;
import static org.commonjava.indy.model.core.ArtifactStore.METADATA_CHANGELOG;
import static org.commonjava.indy.util.ApplicationContent.application_json;

import java.io.IOException;
import java.net.MalformedURLException;
import java.net.URI;
import java.util.ArrayList;
import java.util.HashMap;
import java.util.List;
import java.util.Map;

import javax.enterprise.context.ApplicationScoped;
import javax.inject.Inject;
import javax.servlet.http.HttpServletRequest;
import javax.ws.rs.Consumes;
import javax.ws.rs.DELETE;
import javax.ws.rs.GET;
import javax.ws.rs.HEAD;
import javax.ws.rs.POST;
import javax.ws.rs.PUT;
import javax.ws.rs.Path;
import javax.ws.rs.PathParam;
import javax.ws.rs.Produces;
import javax.ws.rs.QueryParam;
import javax.ws.rs.core.Context;
import javax.ws.rs.core.Response;
<<<<<<< HEAD
import javax.ws.rs.core.Response.Status;
import javax.ws.rs.core.SecurityContext;
import javax.ws.rs.core.UriInfo;
import org.commonjava.indy.bind.jaxrs.util.ResponseHelper;
=======
import javax.ws.rs.core.Response.ResponseBuilder;
import javax.ws.rs.core.Response.Status;
import javax.ws.rs.core.SecurityContext;
import javax.ws.rs.core.UriInfo;

>>>>>>> 2fddd3a6

import io.swagger.annotations.Api;
import io.swagger.annotations.ApiImplicitParam;
import io.swagger.annotations.ApiImplicitParams;
import io.swagger.annotations.ApiOperation;
import io.swagger.annotations.ApiParam;
import io.swagger.annotations.ApiResponse;
import io.swagger.annotations.ApiResponses;
import org.apache.commons.io.IOUtils;
import org.commonjava.atlas.maven.ident.util.JoinString;
import org.commonjava.indy.IndyWorkflowException;
import org.commonjava.indy.bind.jaxrs.IndyResources;
import org.commonjava.indy.bind.jaxrs.SecurityManager;
import org.commonjava.indy.bind.jaxrs.util.REST;
import org.commonjava.indy.bind.jaxrs.util.ResponseHelper;
import org.commonjava.indy.core.ctl.AdminController;
import org.commonjava.indy.data.ArtifactStoreValidateData;
import org.commonjava.indy.data.IndyDataException;
import org.commonjava.indy.data.StoreValidator;
import org.commonjava.indy.model.core.ArtifactStore;
import org.commonjava.indy.model.core.RemoteRepository;
import org.commonjava.indy.model.core.StoreKey;
import org.commonjava.indy.model.core.StoreType;
import org.commonjava.indy.model.core.dto.StoreListingDTO;
import org.commonjava.indy.model.core.io.IndyObjectMapper;
import org.commonjava.indy.util.ApplicationContent;
import org.slf4j.Logger;
import org.slf4j.LoggerFactory;



@Api( description = "Resource for accessing and managing artifact store definitions", value = "Store Administration" )
@Path( "/api/admin/stores/{packageType}/{type: (hosted|group|remote)}" )
@ApplicationScoped
@REST
public class StoreAdminHandler
    implements IndyResources {

    private final Logger logger = LoggerFactory.getLogger(getClass());

    @Inject
    private AdminController adminController;

    @Inject
    private IndyObjectMapper objectMapper;

    @Inject
    private SecurityManager securityManager;


    StoreValidator storeValidator;


    @Inject
    StoreValidator storeValidator;

    @Inject
    private ResponseHelper responseHelper;

<<<<<<< HEAD

    public StoreAdminHandler()
    {
        logger.info( "\n\n\n\nStarted StoreAdminHandler\n\n\n\n" );
=======
    public StoreAdminHandler() {
        logger.info("\n\n\n\nStarted StoreAdminHandler\n\n\n\n");
>>>>>>> 2fddd3a6
    }

    //    @Context
    //    private UriInfo uriInfo;
    //
    //    @Context
    //    private HttpServletRequest request;

    @ApiOperation("Check if a given store exists")
    @ApiResponses({@ApiResponse(code = 200, message = "The store exists"),
        @ApiResponse(code = 404, message = "The store doesn't exist")})
    @Path("/{name}")
    @HEAD
    public Response exists(final @PathParam("packageType") String packageType,
                           final @ApiParam(allowableValues = "hosted,group,remote", required = true)
                           @PathParam("type") String type,
                           @ApiParam(required = true) @PathParam("name") final String name) {
        Response response;
        final StoreType st = StoreType.get(type);

        logger.info("Checking for existence of: {}:{}:{}", packageType, st, name);

        if (adminController.exists(new StoreKey(packageType, st, name))) {

            logger.info("returning OK");
            response = Response.ok().build();
        } else {
            logger.info("Returning NOT FOUND");
            response = Response.status(Status.NOT_FOUND).build();
        }
        return response;
    }

    @ApiOperation("Create a new store")
    @ApiResponses({@ApiResponse(code = 201, response = ArtifactStore.class, message = "The store was created"),
        @ApiResponse(code = 409, message = "A store with the specified type and name already exists")})
    @ApiImplicitParams({@ApiImplicitParam(allowMultiple = false, paramType = "body", name = "body", required = true, dataType = "org.commonjava.indy.model.core.ArtifactStore", value = "The artifact store definition JSON")})
    @POST
    @Consumes(ApplicationContent.application_json)
    @Produces(ApplicationContent.application_json)
    public Response create(final @PathParam("packageType") String packageType,
                           final @ApiParam(allowableValues = "hosted,group,remote", required = true) @PathParam("type") String type,
                           final @Context UriInfo uriInfo,
                           final @Context HttpServletRequest request,
                           final @Context SecurityContext securityContext) {
        final StoreType st = StoreType.get(type);

        Response response = null;
        String json = null;
        try {
            json = IOUtils.toString(request.getInputStream());

//            logger.warn("=> JSON: " + json);

            json = objectMapper.patchLegacyStoreJson(json);
        } catch (final IOException e) {
            final String message = "Failed to read " + st.getStoreClass()
                .getSimpleName() + " from request body.";

            logger.error(message, e);
            response = responseHelper.formatResponse(e, message);
        }

        if (response != null) {
            return response;
        }

        ArtifactStore store = null;
        try {
            store = objectMapper.readValue(json, st.getStoreClass());
        } catch (final IOException e) {
            final String message = "Failed to parse " + st.getStoreClass()
                .getSimpleName() + " from request body.";

            logger.error(message, e);
            response = responseHelper.formatResponse(e, message);
        }

        if (response != null) {
            return response;
        }

        logger.info("\n\nGot artifact store: {}\n\n", store);

        try {
            String user = securityManager.getUser(securityContext, request);

            if (adminController.store(store, user, false)) {
                final URI uri = uriInfo.getBaseUriBuilder()
                    .path("/api/admin/stores")
                    .path(store.getPackageType())
                    .path(store.getType().singularEndpointName())
                    .build(store.getName());

                response = responseHelper.formatCreatedResponseWithJsonEntity(uri, store);
            } else {
                response = status(CONFLICT)
                    .entity("{\"error\": \"Store already exists.\"}")
                    .type(application_json)
                    .build();
            }
        } catch (final IndyWorkflowException e) {
            logger.error(e.getMessage(), e);
            response = responseHelper.formatResponse(e);
        }
        return response;
    }

    /*
     * (non-Javadoc)
     * @see org.commonjava.indy.core.rest.admin.DeployPointAdminResource#store(java.lang.String)
     */
    @ApiOperation("Update an existing store")
    @ApiResponses({@ApiResponse(code = 200, message = "The store was updated"),
        @ApiResponse(code = 400, message = "The store specified in the body JSON didn't match the URL parameters"),})
    @ApiImplicitParams({@ApiImplicitParam(allowMultiple = false, paramType = "body", name = "body", required = true, dataType = "org.commonjava.indy.model.core.ArtifactStore", value = "The artifact store definition JSON")})
    @Path("/{name}")
    @PUT
    @Consumes(ApplicationContent.application_json)
    public Response store(final @PathParam("packageType") String packageType,
                          final @ApiParam(allowableValues = "hosted,group,remote", required = true) @PathParam("type") String type,
                          final @ApiParam(required = true) @PathParam("name") String name,
                          final @Context HttpServletRequest request,
                          final @Context SecurityContext securityContext) {
        final StoreType st = StoreType.get(type);

        Response response = null;
        String json = null;
        try {
            json = IOUtils.toString(request.getInputStream());
            json = objectMapper.patchLegacyStoreJson(json);
        } catch (final IOException e) {
            final String message = "Failed to read " + st.getStoreClass()
                .getSimpleName() + " from request body.";

            logger.error(message, e);
            response = responseHelper.formatResponse(e, message);
        }

        if (response != null) {
            return response;
        }

        ArtifactStore store = null;
        try {
            store = objectMapper.readValue(json, st.getStoreClass());
        } catch (final IOException e) {
            final String message = "Failed to parse " + st.getStoreClass()
                .getSimpleName() + " from request body.";

            logger.error(message, e);
            response = responseHelper.formatResponse(e, message);
        }

        if (response != null) {
            return response;
        }

        if (!packageType.equals(store.getPackageType()) || st != store.getType() || !name.equals(store.getName())) {
            response = Response.status(Status.BAD_REQUEST)
                .entity(String.format("Store in URL path is: '%s' but in JSON it is: '%s'",
                    new StoreKey(packageType, st, name), store.getKey()))
                .build();
        }

        try {
            String user = securityManager.getUser(securityContext, request);

            logger.info("Storing: {}", store);
            if (adminController.store(store, user, false)) {
                response = ok().build();
            } else {
                logger.warn("{} NOT modified!", store);
                response = notModified().build();
            }
        } catch (final IndyWorkflowException e) {
            logger.error(e.getMessage(), e);
            response = responseHelper.formatResponse(e);
        }

        return response;
    }

    @ApiOperation("Retrieve the definitions of all artifact stores of a given type on the system")
    @ApiResponses(
        {@ApiResponse(code = 200, response = StoreListingDTO.class, message = "The store definitions"),})
    @GET
    @Produces(ApplicationContent.application_json)
    public Response getAll(final @ApiParam(
        "Filter only stores that support the package type (eg. maven, npm). NOTE: '_all' returns all.")
                           @PathParam("packageType") String packageType,
                           final @ApiParam(allowableValues = "hosted,group,remote", required = true)
                           @PathParam("type") String type) {

        final StoreType st = StoreType.get(type);

        Response response;
        try {
            final List<ArtifactStore> stores = adminController.getAllOfType(packageType, st);

            logger.info("Returning listing containing stores:\n\t{}", new JoinString("\n\t", stores));

            final StoreListingDTO<ArtifactStore> dto = new StoreListingDTO<>(stores);

            response = responseHelper.formatOkResponseWithJsonEntity(dto);
        } catch (final IndyWorkflowException e) {
            logger.error(e.getMessage(), e);
            response = responseHelper.formatResponse(e);
        }

        return response;
    }

    @ApiOperation("Retrieve the definition of a specific artifact store")
    @ApiResponses({@ApiResponse(code = 200, response = ArtifactStore.class, message = "The store definition"),
        @ApiResponse(code = 404, message = "The store doesn't exist"),})
    @Path("/{name}")
    @GET
    @Produces(ApplicationContent.application_json)
    public Response get(final @PathParam("packageType") String packageType,
                        final @ApiParam(allowableValues = "hosted,group,remote", required = true) @PathParam("type") String type,
                        final @ApiParam(required = true) @PathParam("name") String name) {
        final StoreType st = StoreType.get(type);
        final StoreKey key = new StoreKey(packageType, st, name);

        Response response;
        try {
            final ArtifactStore store = adminController.get(key);
            logger.info("Returning repository: {}", store);

            if (store == null) {
                response = Response.status(Status.NOT_FOUND)
                    .build();
            } else {
                response = responseHelper.formatOkResponseWithJsonEntity(store);
            }
        } catch (final IndyWorkflowException e) {
            logger.error(e.getMessage(), e);
            response = responseHelper.formatResponse(e);
        }
        return response;
    }

    @ApiOperation("Delete an artifact store")
    @ApiResponses({@ApiResponse(code = 204, response = ArtifactStore.class, message = "The store was deleted (or didn't exist in the first place)"),})
    @Path("/{name}")
    @DELETE
    public Response delete(final @PathParam("packageType") String packageType,
                           final @ApiParam(allowableValues = "hosted,group,remote", required = true) @PathParam("type") String type,
                           final @ApiParam(required = true) @PathParam("name") String name,
                           @Context final HttpServletRequest request,
                           final @Context SecurityContext securityContext) {
        final StoreType st = StoreType.get(type);
        final StoreKey key = new StoreKey(packageType, st, name);

        logger.info("Deleting: {}", key);
        Response response;
        try {
            String summary = null;
            try {
                summary = IOUtils.toString(request.getInputStream());
            } catch (final IOException e) {
                // no problem, try to get the summary from a header instead.
                logger.info("store-deletion change summary not in request body, checking headers.");
            }

            if (isEmpty(summary)) {
                summary = request.getHeader(METADATA_CHANGELOG);
            }

            if (isEmpty(summary)) {
                summary = "Changelog not provided";
            }

            String user = securityManager.getUser(securityContext, request);

            adminController.delete(key, user, summary);

            response = noContent().build();
        } catch (final IndyWorkflowException e) {
            logger.error(e.getMessage(), e);
            response = responseHelper.formatResponse(e);
        }
        return response;
    }

    @ApiOperation("Retrieve the definition of a remote by specific url")
    @ApiResponses({@ApiResponse(code = 200, response = ArtifactStore.class, message = "The store definition"),
        @ApiResponse(code = 404, message = "The remote repository doesn't exist"),})
    @Path("/query/byUrl")
    @GET
<<<<<<< HEAD
    public Response getRemoteByUrl( final @PathParam( "packageType" ) String packageType,
                                    final @ApiParam( allowableValues = "remote", required = true )
                                    @PathParam( "type" ) String type,
                                    final @QueryParam( "url" ) String url,
                                    @Context final HttpServletRequest request,
                                    final @Context SecurityContext securityContext )
    {
        if ( !"remote".equals( type ) )
        {
=======
    public Response getRemoteByUrl(final @PathParam("packageType") String packageType,
                                   final @ApiParam(allowableValues = "remote", required = true)
                                   @PathParam("type") String type,
                                   final @QueryParam("url") String url,
                                   @Context final HttpServletRequest request,
                                   final @Context SecurityContext securityContext) {
        if (!"remote".equals(type)) {
>>>>>>> 2fddd3a6
            return responseHelper.formatBadRequestResponse(
                String.format("Not supporte repository type of %s", type));
        }

        logger.info("Get remote repository by url: {}", url);
        Response response;
        try {
            final List<RemoteRepository> remotes = adminController.getRemoteByUrl(url, packageType);
            logger.info("According to url {}, Returning remote listing remote repositories: {}", url, remotes);

            if (remotes == null || remotes.isEmpty()) {
                response = Response.status(Status.NOT_FOUND).build();
            } else {
                final StoreListingDTO<RemoteRepository> dto = new StoreListingDTO<>(remotes);
                response = responseHelper.formatOkResponseWithJsonEntity(dto);
            }
        } catch (final IndyWorkflowException e) {
            logger.error(e.getMessage(), e);
            response = responseHelper.formatResponse(e);
        }
        return response;
    }


    @ApiOperation("Revalidation of Artifacts Stored on demand")
    @ApiResponses({@ApiResponse(code = 200, response = ArtifactStore.class, message = "Revalidation for Remote Repositories was successfull"),
        @ApiResponse(code = 404, message = "Revalidation is not successfull"),})
    @Path("/revalidate/all/")
    @POST
    public Response revalidateArtifactStores(
        @PathParam("packageType") String packageType,
        @PathParam("type") String type
    ) {

        ArtifactStoreValidateData result = null;
        Map<String, ArtifactStoreValidateData> results = new HashMap<>();
        Response response;

        try {
            StoreType storeType = StoreType.get(type);

            List<ArtifactStore> allArtifactStores = adminController.getAllOfType(packageType, storeType);

            for (ArtifactStore artifactStore : allArtifactStores) {
                // Validate this Store
                result = adminController.validateStore(artifactStore);
                results.put(artifactStore.getKey().toString(), result);
            }
            response = responseHelper.formatOkResponseWithJsonEntity(results);

        } catch (IndyDataException ide) {
            logger.warn("=> [IndyDataException] exception message: " + ide.getMessage());
            response = responseHelper.formatResponse(ide);

        } catch (MalformedURLException mue) {
            logger.warn("=> [MalformedURLException] Invalid URL exception message: " + mue.getMessage());
            response = responseHelper.formatResponse(mue);

        } catch (IndyWorkflowException iwe) {
            logger.warn("=> [IndyWorkflowException] exception message: " + iwe.getMessage());
            response = responseHelper.formatResponse(iwe);

        }
        return response;
    }

    @ApiOperation("Revalidation of Artifact Stored on demand based on package, type and name")
    @ApiResponses({@ApiResponse(code = 200, response = ArtifactStore.class, message = "Revalidation for Remote Repository was successfull"),
        @ApiResponse(code = 404, message = "Revalidation is not successfull"),})
    @Path("/{name}/revalidate")
    @POST
    public Response revalidateArtifactStore(
        final @PathParam("packageType") String packageType,
        final @ApiParam(allowableValues = "hosted,group,remote", required = true) @PathParam("type") String type,
        final @ApiParam(required = true) @PathParam("name") String name) {


        ArtifactStoreValidateData result = null;

        Response response;

        try {
            final StoreType st = StoreType.get(type);
            final StoreKey key = new StoreKey(packageType, st, name);
            final ArtifactStore store = adminController.get(key);
            logger.info("=> Returning repository: {}", store);

            // Validate this Store
            result = adminController.validateStore(store);

            logger.warn("=> Result from Validating Store: " + result);
            if(result == null) {
                response = Response.status(Status.NOT_FOUND).build();
            } else {
                response = responseHelper.formatOkResponseWithJsonEntity(result);
            }

        } catch (IndyDataException ide) {
            logger.warn("=> [IndyDataException] exception message: " + ide.getMessage());
            response = responseHelper.formatResponse(ide);

        } catch (MalformedURLException mue) {
            logger.warn("=> [MalformedURLException] Invalid URL exception message: " + mue.getMessage());
            response = responseHelper.formatResponse(mue);

        } catch (IndyWorkflowException iwe) {
            logger.warn("=> [IndyWorkflowException] exception message: " + iwe.getMessage());
            response = responseHelper.formatResponse(iwe);
        }

        return response;
    }


<<<<<<< HEAD
    @ApiOperation( "Revalidation of Artifacts Stored on demand" )
    @ApiResponses( { @ApiResponse( code = 200, response = ArtifactStore.class, message = "Revalidation for Remote Repositories was successfull" ),
        @ApiResponse( code = 404, message = "Revalidation is not successfull" ), } )
    @Path( "/revalidate" )
    @POST
    public Response revalidateArtifactStores(
        @PathParam("package") String packageType,
        @PathParam( "type" ) String type) {

        ArtifactStoreValidateData result = null;
        Map<String,String> results = new HashMap<>();
        Response response;

        try {
            StoreType storeType =  StoreType.get(type);

            List<ArtifactStore> allArtifactStores = adminController.getAllOfType(packageType, storeType);

            for(ArtifactStore artifactStore: allArtifactStores) {
                result = storeValidator.validate(artifactStore);
                results.put(artifactStore.getKey().toString(), result.getErrors().toString());

            }
            response = responseHelper.formatOkResponseWithJsonEntity(results);

        } catch (IndyDataException ide) {
            logger.warn("=> [IndyDataException] exception message: " + ide.getMessage());
            response = responseHelper.formatResponse(ide);

        } catch (MalformedURLException mue) {
            logger.warn("=> [MalformedURLException] Invalid URL exception message: " + mue.getMessage());
            response = responseHelper.formatResponse(mue);

        } catch (IndyWorkflowException iwe) {
            logger.warn("=> [IndyWorkflowException] exception message: " + iwe.getMessage());
            response = responseHelper.formatResponse(iwe);

        }
        return response;
    }

    @ApiOperation( "Revalidation of Artifact Stored on demand based on package, type and name" )
    @ApiResponses( { @ApiResponse( code = 200, response = ArtifactStore.class, message = "Revalidation for Remote Repository was successfull" ),
        @ApiResponse( code = 404, message = "Revalidation is not successfull" ), } )
    @Path( "/{name}/revalidate" )
    @POST
    public Response revalidateArtifactStore(
        final @ApiParam( required = true ) @PathParam("package") String packageType,
        final @ApiParam( required = true ) @PathParam("type") String type,
        final @ApiParam( required = true ) @PathParam("name") String name ) {


        ArtifactStoreValidateData result = null;
        Map<String,String> data =  new HashMap<>();
        Response response;

        try {
            StoreType storeType = StoreType.get(type);
            StoreKey storeKey = new StoreKey(packageType, storeType, name);
            ArtifactStore artifactStore = adminController.get(storeKey);

            result = storeValidator.validate(artifactStore);
            response = responseHelper.formatOkResponseWithJsonEntity(result);

        } catch (IndyDataException ide) {
            logger.warn("=> [IndyDataException] exception message: " + ide.getMessage());
            response = responseHelper.formatResponse(ide);

        } catch (MalformedURLException mue) {
            logger.warn("=> [MalformedURLException] Invalid URL exception message: " + mue.getMessage());
            response = responseHelper.formatResponse(mue);

        } catch (IndyWorkflowException iwe) {
            logger.warn("=> [IndyWorkflowException] exception message: " + iwe.getMessage());
            response = responseHelper.formatResponse(iwe);
        }
        return response;
    }


=======
>>>>>>> 2fddd3a6
}<|MERGE_RESOLUTION|>--- conflicted
+++ resolved
@@ -48,18 +48,11 @@
 import javax.ws.rs.QueryParam;
 import javax.ws.rs.core.Context;
 import javax.ws.rs.core.Response;
-<<<<<<< HEAD
-import javax.ws.rs.core.Response.Status;
-import javax.ws.rs.core.SecurityContext;
-import javax.ws.rs.core.UriInfo;
-import org.commonjava.indy.bind.jaxrs.util.ResponseHelper;
-=======
 import javax.ws.rs.core.Response.ResponseBuilder;
 import javax.ws.rs.core.Response.Status;
 import javax.ws.rs.core.SecurityContext;
 import javax.ws.rs.core.UriInfo;
 
->>>>>>> 2fddd3a6
 
 import io.swagger.annotations.Api;
 import io.swagger.annotations.ApiImplicitParam;
@@ -114,20 +107,10 @@
 
 
     @Inject
-    StoreValidator storeValidator;
-
-    @Inject
     private ResponseHelper responseHelper;
 
-<<<<<<< HEAD
-
-    public StoreAdminHandler()
-    {
-        logger.info( "\n\n\n\nStarted StoreAdminHandler\n\n\n\n" );
-=======
     public StoreAdminHandler() {
         logger.info("\n\n\n\nStarted StoreAdminHandler\n\n\n\n");
->>>>>>> 2fddd3a6
     }
 
     //    @Context
@@ -419,17 +402,6 @@
         @ApiResponse(code = 404, message = "The remote repository doesn't exist"),})
     @Path("/query/byUrl")
     @GET
-<<<<<<< HEAD
-    public Response getRemoteByUrl( final @PathParam( "packageType" ) String packageType,
-                                    final @ApiParam( allowableValues = "remote", required = true )
-                                    @PathParam( "type" ) String type,
-                                    final @QueryParam( "url" ) String url,
-                                    @Context final HttpServletRequest request,
-                                    final @Context SecurityContext securityContext )
-    {
-        if ( !"remote".equals( type ) )
-        {
-=======
     public Response getRemoteByUrl(final @PathParam("packageType") String packageType,
                                    final @ApiParam(allowableValues = "remote", required = true)
                                    @PathParam("type") String type,
@@ -437,7 +409,6 @@
                                    @Context final HttpServletRequest request,
                                    final @Context SecurityContext securityContext) {
         if (!"remote".equals(type)) {
->>>>>>> 2fddd3a6
             return responseHelper.formatBadRequestResponse(
                 String.format("Not supporte repository type of %s", type));
         }
@@ -552,87 +523,4 @@
     }
 
 
-<<<<<<< HEAD
-    @ApiOperation( "Revalidation of Artifacts Stored on demand" )
-    @ApiResponses( { @ApiResponse( code = 200, response = ArtifactStore.class, message = "Revalidation for Remote Repositories was successfull" ),
-        @ApiResponse( code = 404, message = "Revalidation is not successfull" ), } )
-    @Path( "/revalidate" )
-    @POST
-    public Response revalidateArtifactStores(
-        @PathParam("package") String packageType,
-        @PathParam( "type" ) String type) {
-
-        ArtifactStoreValidateData result = null;
-        Map<String,String> results = new HashMap<>();
-        Response response;
-
-        try {
-            StoreType storeType =  StoreType.get(type);
-
-            List<ArtifactStore> allArtifactStores = adminController.getAllOfType(packageType, storeType);
-
-            for(ArtifactStore artifactStore: allArtifactStores) {
-                result = storeValidator.validate(artifactStore);
-                results.put(artifactStore.getKey().toString(), result.getErrors().toString());
-
-            }
-            response = responseHelper.formatOkResponseWithJsonEntity(results);
-
-        } catch (IndyDataException ide) {
-            logger.warn("=> [IndyDataException] exception message: " + ide.getMessage());
-            response = responseHelper.formatResponse(ide);
-
-        } catch (MalformedURLException mue) {
-            logger.warn("=> [MalformedURLException] Invalid URL exception message: " + mue.getMessage());
-            response = responseHelper.formatResponse(mue);
-
-        } catch (IndyWorkflowException iwe) {
-            logger.warn("=> [IndyWorkflowException] exception message: " + iwe.getMessage());
-            response = responseHelper.formatResponse(iwe);
-
-        }
-        return response;
-    }
-
-    @ApiOperation( "Revalidation of Artifact Stored on demand based on package, type and name" )
-    @ApiResponses( { @ApiResponse( code = 200, response = ArtifactStore.class, message = "Revalidation for Remote Repository was successfull" ),
-        @ApiResponse( code = 404, message = "Revalidation is not successfull" ), } )
-    @Path( "/{name}/revalidate" )
-    @POST
-    public Response revalidateArtifactStore(
-        final @ApiParam( required = true ) @PathParam("package") String packageType,
-        final @ApiParam( required = true ) @PathParam("type") String type,
-        final @ApiParam( required = true ) @PathParam("name") String name ) {
-
-
-        ArtifactStoreValidateData result = null;
-        Map<String,String> data =  new HashMap<>();
-        Response response;
-
-        try {
-            StoreType storeType = StoreType.get(type);
-            StoreKey storeKey = new StoreKey(packageType, storeType, name);
-            ArtifactStore artifactStore = adminController.get(storeKey);
-
-            result = storeValidator.validate(artifactStore);
-            response = responseHelper.formatOkResponseWithJsonEntity(result);
-
-        } catch (IndyDataException ide) {
-            logger.warn("=> [IndyDataException] exception message: " + ide.getMessage());
-            response = responseHelper.formatResponse(ide);
-
-        } catch (MalformedURLException mue) {
-            logger.warn("=> [MalformedURLException] Invalid URL exception message: " + mue.getMessage());
-            response = responseHelper.formatResponse(mue);
-
-        } catch (IndyWorkflowException iwe) {
-            logger.warn("=> [IndyWorkflowException] exception message: " + iwe.getMessage());
-            response = responseHelper.formatResponse(iwe);
-        }
-        return response;
-    }
-
-
-=======
->>>>>>> 2fddd3a6
 }