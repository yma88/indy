/*******************************************************************************
 * Copyright (c) 2014 Red Hat, Inc..
 * All rights reserved. This program and the accompanying materials
 * are made available under the terms of the GNU Public License v3.0
 * which accompanies this distribution, and is available at
 * http://www.gnu.org/licenses/gpl.html
 * 
 * Contributors:
 *     Red Hat, Inc. - initial API and implementation
 ******************************************************************************/
package org.commonjava.aprox.depgraph.discover;

import java.util.Collections;

import javax.enterprise.inject.Default;
import javax.inject.Inject;

import org.commonjava.aprox.depgraph.util.AproxDepgraphUtils;
import org.commonjava.aprox.inject.Production;
import org.commonjava.aprox.model.StoreKey;
import org.commonjava.aprox.util.LocationUtils;
<<<<<<< HEAD
=======
import org.commonjava.maven.atlas.graph.RelationshipGraph;
import org.commonjava.maven.atlas.graph.RelationshipGraphException;
>>>>>>> af586a36
import org.commonjava.maven.atlas.ident.ref.ArtifactRef;
import org.commonjava.maven.atlas.ident.ref.ProjectVersionRef;
import org.commonjava.maven.atlas.ident.util.JoinString;
import org.commonjava.maven.atlas.ident.version.InvalidVersionSpecificationException;
import org.commonjava.maven.cartographer.data.CartoDataException;
import org.commonjava.maven.cartographer.discover.DiscoveryConfig;
import org.commonjava.maven.cartographer.discover.DiscoveryResult;
import org.commonjava.maven.cartographer.discover.ProjectRelationshipDiscoverer;
import org.commonjava.maven.galley.TransferException;
import org.commonjava.maven.galley.maven.ArtifactManager;
import org.commonjava.maven.galley.model.Location;
import org.commonjava.maven.galley.model.Transfer;
import org.slf4j.Logger;
import org.slf4j.LoggerFactory;

@javax.enterprise.context.ApplicationScoped
@Production
@Default
public class AproxProjectGraphDiscoverer
    implements ProjectRelationshipDiscoverer
{

    private final Logger logger = LoggerFactory.getLogger( getClass() );

    @Inject
    protected AproxModelDiscoverer discoverer;

    @Inject
    protected ArtifactManager artifactManager;

    protected AproxProjectGraphDiscoverer()
    {
    }

    public AproxProjectGraphDiscoverer( final AproxModelDiscoverer discoverer, final ArtifactManager artifactManager )
    {
        this.discoverer = discoverer;
        this.artifactManager = artifactManager;
    }

    @Override
    public DiscoveryResult discoverRelationships( final ProjectVersionRef ref, final RelationshipGraph graph,
                                                  final DiscoveryConfig discoveryConfig )
        throws CartoDataException
    {
        ProjectVersionRef specific = ref;
        try
        {
            if ( !ref.isSpecificVersion() )
            {
                specific = resolveSpecificVersion( ref, discoveryConfig );
                if ( specific == null || specific.equals( ref ) )
                {
                    logger.warn( "Cannot resolve specific version of: '{}'.", ref );
                    return null;
                }
            }
        }
        catch ( final InvalidVersionSpecificationException e )
        {
            logger.error( String.format( "Invalid version for: %s. Reason: %s", ref, e.getMessage() ), e );
<<<<<<< HEAD
            dataManager.addError( ref, e );
=======
            try
            {
                graph.storeProjectError( ref, e );
            }
            catch ( final RelationshipGraphException storeError )
            {
                logger.error( String.format( "Failed to store error for project: %s in graph: %s. Reason: %s", ref,
                                             graph, e.getMessage() ), e );
            }

>>>>>>> af586a36
            specific = null;
        }

        if ( specific == null )
        {
            logger.warn( "Specific version NOT resolved. Skipping discovery: {}", ref );
            return null;
        }

        setLocation( discoveryConfig );

        try
        {
            final ArtifactRef pomRef = specific.asPomArtifact();

            final Transfer retrieved;

            retrieved = artifactManager.retrieveFirst( discoveryConfig.getLocations(), pomRef );

            if ( retrieved != null )
            {
                return discoverer.discoverRelationships( specific, retrieved, graph, discoveryConfig );
            }
            else
            {
                logger.debug( "{} NOT FOUND in:\n  {}", pomRef, new JoinString( "\n  ", discoveryConfig.getLocations() ) );
                return null;
            }
        }
        catch ( final TransferException e )
        {
            throw new CartoDataException( "Discovery of project-relationships for: '{}' failed. Error: {}", e, ref,
                                          e.getMessage() );
        }
    }

    private void setLocation( final DiscoveryConfig discoveryConfig )
    {
        synchronized ( discoveryConfig )
        {
            if ( discoveryConfig.getLocations() == null )
            {
                final StoreKey key = AproxDepgraphUtils.getDiscoveryStore( discoveryConfig.getDiscoverySource() );
                final Location location = LocationUtils.toCacheLocation( key );
                discoveryConfig.setLocations( Collections.singletonList( location ) );
            }
        }
    }

    @Override
    public ProjectVersionRef resolveSpecificVersion( final ProjectVersionRef ref, final DiscoveryConfig discoveryConfig )
        throws CartoDataException
    {
        setLocation( discoveryConfig );

        try
        {
            return artifactManager.resolveVariableVersion( discoveryConfig.getLocations(), ref );
        }
        catch ( final TransferException e )
        {
            throw new CartoDataException( "Failed to resolve variable version for: {}. Reason: {}", e, ref,
                                          e.getMessage() );
        }
    }

}<|MERGE_RESOLUTION|>--- conflicted
+++ resolved
@@ -19,11 +19,8 @@
 import org.commonjava.aprox.inject.Production;
 import org.commonjava.aprox.model.StoreKey;
 import org.commonjava.aprox.util.LocationUtils;
-<<<<<<< HEAD
-=======
 import org.commonjava.maven.atlas.graph.RelationshipGraph;
 import org.commonjava.maven.atlas.graph.RelationshipGraphException;
->>>>>>> af586a36
 import org.commonjava.maven.atlas.ident.ref.ArtifactRef;
 import org.commonjava.maven.atlas.ident.ref.ProjectVersionRef;
 import org.commonjava.maven.atlas.ident.util.JoinString;
@@ -85,9 +82,6 @@
         catch ( final InvalidVersionSpecificationException e )
         {
             logger.error( String.format( "Invalid version for: %s. Reason: %s", ref, e.getMessage() ), e );
-<<<<<<< HEAD
-            dataManager.addError( ref, e );
-=======
             try
             {
                 graph.storeProjectError( ref, e );
@@ -98,7 +92,6 @@
                                              graph, e.getMessage() ), e );
             }
 
->>>>>>> af586a36
             specific = null;
         }
 
