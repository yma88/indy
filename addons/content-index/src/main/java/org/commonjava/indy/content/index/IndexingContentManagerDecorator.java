--- conflicted
+++ resolved
@@ -397,8 +397,6 @@
             Transfer transfer = delegate.getTransfer( actualStorageKey, path, op );
             if ( transfer == null || !transfer.exists() )
             {
-<<<<<<< HEAD
-=======
                 if ( storePath.getStoreKey().getType() == StoreType.remote )
                 {
                     // Transfer not existing may be caused by not cached for remote repo, so we should trigger downloading
@@ -421,7 +419,7 @@
                         logger.warn( "Error to get store {} caused by {}", storePath.getStoreKey(), e.getMessage() );
                     }
                 }
->>>>>>> 6dd550b7
+
                 logger.trace( "Found obsolete index entry: {}. De-indexing from: {} and {}", storePath, storeKey,
                               topKey );
                 // something happened to the underlying Transfer...de-index it, and don't return it.
