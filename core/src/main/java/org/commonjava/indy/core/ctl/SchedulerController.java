/**
 * Copyright (C) 2011-2020 Red Hat, Inc. (https://github.com/Commonjava/indy)
 *
 * Licensed under the Apache License, Version 2.0 (the "License");
 * you may not use this file except in compliance with the License.
 * You may obtain a copy of the License at
 *
 *         http://www.apache.org/licenses/LICENSE-2.0
 *
 * Unless required by applicable law or agreed to in writing, software
 * distributed under the License is distributed on an "AS IS" BASIS,
 * WITHOUT WARRANTIES OR CONDITIONS OF ANY KIND, either express or implied.
 * See the License for the specific language governing permissions and
 * limitations under the License.
 */
package org.commonjava.indy.core.ctl;

import org.commonjava.indy.IndyWorkflowException;
import org.commonjava.indy.core.change.StoreEnablementManager;
import org.commonjava.indy.core.expire.Expiration;
import org.commonjava.indy.core.expire.ExpirationSet;
import org.commonjava.indy.core.expire.ScheduleManager;
<<<<<<< HEAD
import org.commonjava.indy.core.expire.ScheduleManagerUtils;
=======
import org.commonjava.indy.core.expire.ScheduleValue;
import org.commonjava.indy.core.expire.StoreKeyMatcher;
>>>>>>> a93bd6db
import org.commonjava.indy.data.IndyDataException;
import org.commonjava.indy.data.StoreDataManager;
import org.commonjava.indy.model.core.ArtifactStore;
import org.commonjava.indy.model.core.StoreKey;
<<<<<<< HEAD

import javax.enterprise.context.ApplicationScoped;
import javax.inject.Inject;
=======
import org.infinispan.commons.api.BasicCache;
import org.infinispan.query.Search;
import org.infinispan.query.dsl.Query;
import org.infinispan.query.dsl.QueryFactory;
import org.slf4j.Logger;
import org.slf4j.LoggerFactory;

import javax.enterprise.context.ApplicationScoped;
import javax.inject.Inject;
import java.util.List;
import java.util.stream.Collectors;
>>>>>>> a93bd6db

@ApplicationScoped
public class SchedulerController
{
    @Inject
    private ScheduleManager scheduleManager;

    @Inject
    private StoreDataManager storeDataManager;

    protected SchedulerController()
    {
    }

    public SchedulerController( ScheduleManager scheduleManager, StoreDataManager storeDataManager )
    {
        this.scheduleManager = scheduleManager;
        this.storeDataManager = storeDataManager;
    }

    public Expiration getStoreDisableTimeout( StoreKey storeKey )
            throws IndyWorkflowException
    {
        try
        {
            Expiration expiration = scheduleManager.findSingleExpiration(
                    storeKey, StoreEnablementManager.DISABLE_TIMEOUT );

            if ( expiration == null )
            {
                ArtifactStore store = storeDataManager.getArtifactStore( storeKey );
                if ( store != null && store.isDisabled() )
                {
                    expiration = indefiniteDisable( store );
                }
            }

            return expiration;
        }
        catch ( IndyDataException e )
        {
            throw new IndyWorkflowException( "Failed to load store: %s to check for indefinite disable. Reason: %s", e, storeKey, e.getMessage() );
        }
    }

    public ExpirationSet getDisabledStores()
            throws IndyWorkflowException
    {
        try
        {

            // This key matcher will compare with the cache key group to see if the group ends with the "Disable-Timeout"(jobtype)
<<<<<<< HEAD
            ExpirationSet expirations = scheduleManager.findMatchingExpirations( StoreEnablementManager.DISABLE_TIMEOUT );
=======
            ExpirationSet expirations = scheduleManager.findMatchingExpirations(
                    cacheHandle -> {
                        QueryFactory queryFactory = Search.getQueryFactory( cacheHandle.getCache() );
                        Query q = queryFactory.from( ScheduleValue.class ).having( "key.type" ).eq( StoreEnablementManager.DISABLE_TIMEOUT ).build();
                        List<ScheduleValue> list = q.list();
                        return list.stream().map( ScheduleValue::getKey ).collect( Collectors.toSet());
//                        cacheHandle.execute( BasicCache::keySet )
//                                   .stream()
//                                   .filter( key -> key.getType().equals( StoreEnablementManager.DISABLE_TIMEOUT ) )
//                                   .collect( Collectors.toSet() );
                    } );

>>>>>>> a93bd6db

            // TODO: This seems REALLY inefficient...
            storeDataManager.getAllArtifactStores().forEach( (store)->{
                if ( store.isDisabled() )
                {
                    expirations.getItems().add( indefiniteDisable( store ) );
                }
            });

            return expirations;
        }
        catch ( IndyDataException e )
        {
            throw new IndyWorkflowException( "Failed to load stores to check for indefinite disable. Reason: %s", e, e.getMessage() );
        }
    }

    private Expiration indefiniteDisable( ArtifactStore store )
    {
        return new Expiration( ScheduleManagerUtils.groupName( store.getKey(), StoreEnablementManager.DISABLE_TIMEOUT ), StoreEnablementManager.DISABLE_TIMEOUT );
    }

}<|MERGE_RESOLUTION|>--- conflicted
+++ resolved
@@ -20,21 +20,13 @@
 import org.commonjava.indy.core.expire.Expiration;
 import org.commonjava.indy.core.expire.ExpirationSet;
 import org.commonjava.indy.core.expire.ScheduleManager;
-<<<<<<< HEAD
 import org.commonjava.indy.core.expire.ScheduleManagerUtils;
-=======
 import org.commonjava.indy.core.expire.ScheduleValue;
 import org.commonjava.indy.core.expire.StoreKeyMatcher;
->>>>>>> a93bd6db
 import org.commonjava.indy.data.IndyDataException;
 import org.commonjava.indy.data.StoreDataManager;
 import org.commonjava.indy.model.core.ArtifactStore;
 import org.commonjava.indy.model.core.StoreKey;
-<<<<<<< HEAD
-
-import javax.enterprise.context.ApplicationScoped;
-import javax.inject.Inject;
-=======
 import org.infinispan.commons.api.BasicCache;
 import org.infinispan.query.Search;
 import org.infinispan.query.dsl.Query;
@@ -46,7 +38,6 @@
 import javax.inject.Inject;
 import java.util.List;
 import java.util.stream.Collectors;
->>>>>>> a93bd6db
 
 @ApplicationScoped
 public class SchedulerController
@@ -99,9 +90,6 @@
         {
 
             // This key matcher will compare with the cache key group to see if the group ends with the "Disable-Timeout"(jobtype)
-<<<<<<< HEAD
-            ExpirationSet expirations = scheduleManager.findMatchingExpirations( StoreEnablementManager.DISABLE_TIMEOUT );
-=======
             ExpirationSet expirations = scheduleManager.findMatchingExpirations(
                     cacheHandle -> {
                         QueryFactory queryFactory = Search.getQueryFactory( cacheHandle.getCache() );
@@ -113,8 +101,6 @@
 //                                   .filter( key -> key.getType().equals( StoreEnablementManager.DISABLE_TIMEOUT ) )
 //                                   .collect( Collectors.toSet() );
                     } );
-
->>>>>>> a93bd6db
 
             // TODO: This seems REALLY inefficient...
             storeDataManager.getAllArtifactStores().forEach( (store)->{
