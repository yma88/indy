--- conflicted
+++ resolved
@@ -81,8 +81,6 @@
     private String nodeId;
 
 
-    private Boolean storeValidation;
-
     public DefaultIndyConfiguration()
     {
     }
@@ -298,36 +296,4 @@
     }
 
 
-<<<<<<< HEAD
-    @Override
-    public boolean isSSLRequired()
-    {
-        return this.sslRequired == null ? false : this.sslRequired;
-    }
-    
-    @ConfigName(value = "remote.nossl.hosts")
-    public void setRemoteNoSSLHosts(String hosts)
-    {
-        String[] arrayNSSLHosts = hosts.split(",");
-        this.remoteNoSSLHosts = new ArrayList<>();
-        this.remoteNoSSLHosts.addAll(Arrays.asList(arrayNSSLHosts));
-    }
-
-    @Override
-    public List<String> getRemoteNoSSLHosts()
-    {
-        return this.remoteNoSSLHosts;
-    }
-
-    @ConfigName(value = "_internal.store.validation.enabled")
-    public void setStoreValidation(Boolean storeValidationEnabled) {
-        this.storeValidation = storeValidationEnabled;
-    }
-
-    public boolean isStoreValidationEnabled() {
-        return storeValidation;
-    }
-
-=======
->>>>>>> 2fddd3a6
 }